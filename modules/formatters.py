class Formatter:
    """Formatter abstract class. Describes contract for all child formatters"""

    def __init__(self):
        super().__init__()

    def format(self, data):
        """Creates a copy of data, formats, and returns the formatted data"""
        return data


class WakeWordFormatter(Formatter):
    """Formats metadata for Wake Word audio"""

    def __init__(self):
        super().__init__()

    def format(self, data):
        # TODO: document this function better
        # TODO: write test cases for this function
        form = data.copy()
<<<<<<< HEAD
        form['isWakeWord'] = 'ww' if (form[key]) else 'nww'
        form["firstName"] = form["firstName"].title()
        form["lastName"] = form["lastName"].title()
        form['timestamp'] = int(form[key])

=======
        for key in form:
            if key == 'isWakeWord':
                form[key] = 'ww' if (form[key].lower() == "true") else 'nww'
            elif key == 'timestamp':
                form[key] = int(form[key])
            else:
                form[key] = form[key].lower().replace(' ', '-')
>>>>>>> 9f76075c
        return form<|MERGE_RESOLUTION|>--- conflicted
+++ resolved
@@ -19,19 +19,8 @@
         # TODO: document this function better
         # TODO: write test cases for this function
         form = data.copy()
-<<<<<<< HEAD
         form['isWakeWord'] = 'ww' if (form[key]) else 'nww'
         form["firstName"] = form["firstName"].title()
         form["lastName"] = form["lastName"].title()
         form['timestamp'] = int(form[key])
-
-=======
-        for key in form:
-            if key == 'isWakeWord':
-                form[key] = 'ww' if (form[key].lower() == "true") else 'nww'
-            elif key == 'timestamp':
-                form[key] = int(form[key])
-            else:
-                form[key] = form[key].lower().replace(' ', '-')
->>>>>>> 9f76075c
         return form