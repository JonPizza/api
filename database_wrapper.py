--- conflicted
+++ resolved
@@ -21,13 +21,9 @@
 from Entity.AudioSampleMetaData import AudioSampleMetaData, NoiseLevel
 from Entity.Calendars import Calendars
 from Entity.Courses import Courses
-<<<<<<< HEAD
 from Entity.Locations import Locations
-=======
 from Entity.QuestionAnswerPair import QuestionAnswerPair, AnswerType
 from Entity.Professors import Professors
-
->>>>>>> 36b582fd
 
 class BadDictionaryKeyError(Exception):
     """Raised when the given JSON/dict is missing some required fields.
@@ -266,11 +262,8 @@
         self.Courses = Courses
         self.Professors = Professors
         self.AudioSampleMetaData = AudioSampleMetaData
-<<<<<<< HEAD
         self.Locations = Locations
-=======
         self.QuestionAnswerPair = QuestionAnswerPair
->>>>>>> 36b582fd
 
         with open(config_file) as json_data_file:
             config = json.load(json_data_file)
@@ -315,11 +308,8 @@
         __safe_create(self.Courses)
         __safe_create(self.Professors)
         __safe_create(self.AudioSampleMetaData)
-<<<<<<< HEAD
         __safe_create(self.Locations)
-=======
         __safe_create(self.QuestionAnswerPair)
->>>>>>> 36b582fd
 
     def _create_database_session(self):
         Session = sessionmaker(bind=self.engine)
@@ -490,9 +480,9 @@
         # insert this new metadata object into the AudioSampleMetaData table
         self.session.add(metadata)
         self.session.commit()
-
-<<<<<<< HEAD
-        pass
+        return True
+
+
     def save_location(self, location_data: dict):
         """
         Save the given location data into the database.
@@ -523,8 +513,7 @@
         self.session.add(location)
         self.session.commit()
         return True
-=======
-        return True
+
 
     def save_calendar(self, calendar_data: dict):
         """ 
@@ -561,6 +550,7 @@
         self.session.commit()
         return True
 
+
     def save_faculty(self, professor: dict) -> bool:
         """ 
          Save the given professor into the database. 
@@ -600,13 +590,13 @@
         return True
 
 
->>>>>>> 36b582fd
 
     def _execute(self, query: str):
         return self.engine.execute(query)
 
     def __del__(self):
         print("NimbusMySQLAlchemy closed")
+
 
 
 class NimbusMySQL(NimbusDatabase):
